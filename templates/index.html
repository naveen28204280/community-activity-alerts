--- conflicted
+++ resolved
@@ -278,7 +278,6 @@
         </div>
 
        <div class="relative flex-1 p-6">
-<<<<<<< HEAD
         {% if user %}
         <!-- Logout Button -->
         <a href="{{ base_url }}/logout" class="absolute top-6 right-6 bg-blue-500 text-white px-4 py-2 rounded">
@@ -291,17 +290,6 @@
         </a>
     {% endif %}
     
-=======
-    {% if user %}
-        <!-- Logout Button -->
-        <a href="{{ fbae_url }}/logout" class="absolute top-6 right-6 bg-blue-500 text-white px-4 py-2 rounded">LogOut</a>
-    {% else %}
-        <!-- Login Button -->
-        <a href="{{ base_url }}/logout" class="absolute top-6 right-6 bg-blue-500 text-white px-4 py-2 rounded">LogIn</a>
-    {% endif %}
-
-
->>>>>>> 25a15220
     <!-- Centered Heading -->
     <div class="text-center mb-6">
         <h1 class="text-4xl font-bold">Wikimedia Communities Activity Logs</h1>
@@ -421,21 +409,6 @@
         </div>
     </div>
     <script> 
-<<<<<<< HEAD
-=======
-
-        const base_url = "{{ base_url }}";  // This becomes something like "/wikimedia"
-
-        // Now you can use it like Python's f"{base_url}/logout"
-        const logoutUrl = `${base_url}/logout`;
-        const loginUrl = `${base_url}/login`;
-
-        // Example: redirect
-        function goToLogout() {
-            window.location.href = logoutUrl;
-        }
-
->>>>>>> 25a15220
         const rawLanguages = {{ languages | tojson | safe }};
 
         // Transform data structure for the new dropdown
